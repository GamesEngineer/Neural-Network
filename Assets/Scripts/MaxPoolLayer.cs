﻿// Copyright 2021 Game-U Enterprises LLC
using System;
using UnityEngine;
using UnityEngine.Assertions;

public class MaxPoolLayer : INeuralLayer
{
    public INeuralLayer InLayer => input;
    public INeuralLayer OutLayer { get; set; }
    public int Width => width;
    public int Height => height;
    public int Depth => depth;
    public float[,,] Outputs => activations;
    public float[,,] Feedback => feedback;
    public Neuron.ActivationType Activation => config.activationType;
    public float[] ChannelMin { get; private set; }
    public float[] ChannelMax { get; private set; }

    public MaxPoolLayer(INeuralLayer input, NeuralLayerConfig config)
    {
        Assert.IsTrue(config.activationType == Neuron.ActivationType.MaxPool);
        Assert.IsTrue(config.channelCount == input.Depth);
        Assert.IsTrue(config.kernelSize == config.stride);
        this.config = config;
        this.input = input;
        input.OutLayer = this;
        depth = input.Depth;
        height = config.CalculateOutputSize(input.Height);
        width = config.CalculateOutputSize(input.Width);
        activations = new float[depth, height, width];
        feedback = new float[depth, height, width];
        maxInputCoords = new Vector2Int[depth, height, width];
        ChannelMin = new float[depth];
        ChannelMax = new float[depth];
    }

    public void Activate(bool withDropout)
    {
        Tensor.Fill(ChannelMin, float.PositiveInfinity);
        Tensor.Fill(ChannelMax, float.NegativeInfinity);

        for (int outZ = 0; outZ < depth; outZ++)
        {
            for (int outY = 0; outY < height; outY++)
            {
                for (int outX = 0; outX < width; outX++)
                {
                    float o = GetMaxInputInKernelWindow(outZ, outY, outX);
                    activations[outZ, outY, outX] = o;
                    if (o < ChannelMin[outZ]) ChannelMin[outZ] = o;
                    if (o > ChannelMax[outZ]) ChannelMax[outZ] = o;
                }
            }
        }

        OutLayer.Activate(withDropout);
    }

    public void BackPropagate()
    {
        for (int outZ = 0; outZ < depth; outZ++)
        {
            for (int outY = 0; outY < height; outY++)
            {
                for (int outX = 0; outX < width; outX++)
                {
                    feedback[outZ, outY, outX] = OutLayer.CalculateWeightedFeedback(outZ, outY, outX);
                }
            }
        }

        InLayer.BackPropagate();
    }

    public void UpdateWeightsAndBiases(float learningRate)
    {
        // nothing to update, so just go the the next layer
        OutLayer.UpdateWeightsAndBiases(learningRate);
    }

    public float CalculateWeightedFeedback(int inZ, int inY, int inX)
    {
        // Only propagate feedback to the maximum input in the pooling window.
        // Other inputs in the pooling window will receive no feedback because
        // they did not contribute to the error.
        int outZ = inZ;
        int outY = inY / config.stride;
        int outX = inX / config.stride;
        if (outX >= width || outY >= height) return 0f;
        Vector2Int maxIn = maxInputCoords[outZ, outY, outX];
        return maxIn.x == inX && maxIn.y == inY ? feedback[outZ, outY, outX] : 0f;
    }

    private float GetMaxInputInKernelWindow(int outZ, int outY, int outX)
    {
        maxInputCoords[outZ, outY, outX] = Vector2Int.zero;
        float maxInput = float.NegativeInfinity;

        for (int kernelY = 0; kernelY < config.kernelSize; kernelY++)
        {
            int inY = outY * config.stride + kernelY;
            if (inY < 0 || inY >= input.Height) continue;

            for (int kernelX = 0; kernelX < config.kernelSize; kernelX++)
            {
                int inX = outX * config.stride + kernelX;
                if (inX < 0 || inX >= input.Width) continue;

                float activation = input.Outputs[outZ, inY, inX];
                if (activation > maxInput)
                {
                    maxInput = activation;
                    maxInputCoords[outZ, outY, outX] = new Vector2Int(inX, inY);
                }
            }
        }

        return maxInput;
    }

<<<<<<< HEAD
=======
    public float CalculateWeightedFeedback(int inZ, int inY, int inX)
    {
        // Only propagate feedback to the maximum input in the pooling window.
        // Other inputs in the pooling window will receive no feedback because
        // they did not contribute to the error.
        int outZ = inZ;
        int outY = inY / config.stride;
        int outX = inX / config.stride;
        if (outX >= width || outY >= height) return 0f;
        Vector2Int maxIn = maxInputCoords[outZ, outY, outX];
        return maxIn.x == inX && maxIn.y == inY ? feedback[outZ, outY, outX] : 0f;
    }

    public float GetWeight(int channel, int inZ, int inY, int inX) => 0f;
    public float GetBias(int channel) => 0f;

>>>>>>> 64b7aa05
    private readonly NeuralLayerConfig config;
    private readonly INeuralLayer input;
    private readonly int depth; // shared by input and output
    private readonly int width;
    private readonly int height;
    private readonly float[,,] activations; // neuron outputs
    private readonly float[,,] feedback; // learning via back propagation
    private readonly Vector2Int[,,] maxInputCoords;
}<|MERGE_RESOLUTION|>--- conflicted
+++ resolved
@@ -118,25 +118,9 @@
         return maxInput;
     }
 
-<<<<<<< HEAD
-=======
-    public float CalculateWeightedFeedback(int inZ, int inY, int inX)
-    {
-        // Only propagate feedback to the maximum input in the pooling window.
-        // Other inputs in the pooling window will receive no feedback because
-        // they did not contribute to the error.
-        int outZ = inZ;
-        int outY = inY / config.stride;
-        int outX = inX / config.stride;
-        if (outX >= width || outY >= height) return 0f;
-        Vector2Int maxIn = maxInputCoords[outZ, outY, outX];
-        return maxIn.x == inX && maxIn.y == inY ? feedback[outZ, outY, outX] : 0f;
-    }
-
     public float GetWeight(int channel, int inZ, int inY, int inX) => 0f;
     public float GetBias(int channel) => 0f;
 
->>>>>>> 64b7aa05
     private readonly NeuralLayerConfig config;
     private readonly INeuralLayer input;
     private readonly int depth; // shared by input and output
