--- conflicted
+++ resolved
@@ -147,14 +147,9 @@
         return (float)loss;
     }
 
-<<<<<<< HEAD
-=======
-    public float CalculateWeightedFeedback(int inZ, int inY, int inX) => feedback[inZ, inY, inX];
-
     public float GetWeight(int channel, int inZ, int inY, int inX) => 1f;
     public float GetBias(int channel) => 0f;
 
->>>>>>> 64b7aa05
     private readonly INeuralLayer inLayer;
     private readonly float[,,] outputs;
     private readonly float[,,] feedback;
