--- conflicted
+++ resolved
@@ -50,10 +50,7 @@
 
     public float CalculateWeightedFeedback(int inZ, int inY, int inX) => throw new NotImplementedException();
 
-<<<<<<< HEAD
-=======
     public float GetWeight(int channel, int inZ, int inY, int inX) => 0f;
     public float GetBias(int channel) => 0f;
->>>>>>> 64b7aa05
     public readonly float[,,] signals;
 }