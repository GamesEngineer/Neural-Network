// Copyright 2021 Game-U Enterprises LLC
//#define DEBUG_CONV_LAYER
using System;
using System.IO;
using System.Collections;
using System.Collections.Generic;
using UnityEngine;
using UnityEngine.Assertions;
using UnityEngine.UI;
using TMPro;

[RequireComponent(typeof(ConvolutionalNeuralNetwork))]
public class ImageClassifierNetworkTest : MonoBehaviour
{
    public RawImage subjectImage;
    public RawImage lossGraphImage;
    public RawImage layerImage;
    public TextMeshProUGUI layerName;
    public RawImage kernelImage;
    public TextMeshProUGUI labelText;
    public TextMeshProUGUI resultText;
    public Image progressBar;
    public bool stepManually;

    [Range(1, 1000)]
    public int numEpochs = 100;

    [Range(10, 60000)]
    public int maxTrainingItems = 1000;

    private ConvolutionalNeuralNetwork brain;
    private Texture2D subjectTexture;
    private Texture2D graphTexture;
    private Texture2D layerTexture;
    private Texture2D kernelTexture;
    private float progressBarMaxWidth;
    private bool isPredictionStale;
    private readonly List<Texture2D> trainingImages = new List<Texture2D>();
    private readonly List<byte> trainingLabels = new List<byte>();
    private int debugLayerIndex = 1;
    private int debugChannelIndex;
    private int debugInChannelIndex;

    // MNIST database of handwritten digits
    const string TRAINING_IMAGES_FILENAME = @"Assets/train-images-idx3-ubyte/train-images.idx3-ubyte";
    const string TRAINING_LABELS_FILENAME = @"Assets/train-labels-idx1-ubyte/train-labels.idx1-ubyte";
    const int IMAGE_SIZE = 28;

    private void Awake()
    {
        brain = GetComponent<ConvolutionalNeuralNetwork>();
#if DEBUG_CONV_LAYER
        brain.ChangeConfiguration(
            new List<ConvolutionalNeuralNetwork.LayerInfo>
            {
                new ConvolutionalNeuralNetwork.LayerInfo
                {
                    channelCount = 100,
                    activationType = Neuron.ActivationType.LeReLU,
                    kernelSize = 3,
                    stride = 1,
                },
            });
#endif

        subjectTexture = new Texture2D(IMAGE_SIZE, IMAGE_SIZE, TextureFormat.RGB24, mipChain: false)
        {
            filterMode = FilterMode.Bilinear,
            wrapMode = TextureWrapMode.Clamp
        };
        subjectImage.texture = subjectTexture;

        graphTexture = new Texture2D(128, 64, TextureFormat.RGB24, mipChain: false)
        {
            filterMode = FilterMode.Point,
            wrapMode = TextureWrapMode.Clamp
        };
        lossGraphImage.texture = graphTexture;

        layerTexture = new Texture2D(IMAGE_SIZE, IMAGE_SIZE, TextureFormat.RGB24, mipChain: false)
        {
            filterMode = FilterMode.Point,
            wrapMode = TextureWrapMode.Clamp
        };
        layerImage.texture = layerTexture;

        kernelTexture = new Texture2D(15, 15, TextureFormat.RGB24, mipChain: false)
        {
            filterMode = FilterMode.Point,
            wrapMode = TextureWrapMode.Clamp
        };
        kernelImage.texture = kernelTexture;

        progressBarMaxWidth = progressBar.rectTransform.sizeDelta.x;
        progressBar.enabled = false;
    }

    private void Start()
    {
        int seed = (int)DateTime.Now.Ticks;
        UnityEngine.Random.InitState(seed);
        StartCoroutine(LoadTrainingData());
    }

    private void Update()
    {
        if (progressBar.enabled) return;

        if (Input.GetKeyDown(KeyCode.Return))
        {
            StartCoroutine(LearnTrainingData());
            return;
        }
        
        if (Input.GetKeyDown(KeyCode.R))
        {
            SelectRandomItem();
            return;
        }

        if (Input.GetKeyDown(KeyCode.Space))
        {
            // Clear the subject texture to black
            subjectTexture.SetPixels32(new Color32[subjectTexture.width * subjectTexture.height]);
            subjectTexture.Apply();
            labelText.text = "";
            isPredictionStale = true;
            return;
        }

        if (Input.GetMouseButton(0) || Input.GetMouseButton(1) || Input.GetMouseButton(2))
        {
            labelText.text = "";
            resultText.text = "...";
            isPredictionStale = true;
            return; // Keep the framerate high while drawing by not thinking at the same time
        }

        if (isPredictionStale)
        {
            SetInputSignals(subjectTexture);
            UpdatePrediction();
        }

        DrawConvLayerAndKernel();
    }

    private void DrawLossGraph(int epoch, float meanLoss, float maxLoss)
    {
        if (epoch > numEpochs) return;
        int x;
        if (numEpochs <= graphTexture.width)
        {
            x = epoch - 1;
        }
        else
        {
            x = Mathf.FloorToInt(graphTexture.width * (float)(epoch - 1) / (float)(numEpochs - 1));
        }
        int y = Mathf.FloorToInt(Mathf.Sqrt(Mathf.Clamp01(maxLoss)) * (graphTexture.height - 1));
        graphTexture.SetPixel(x, y, new Color(1f, 0.5f, 0f));
        y = Mathf.FloorToInt(Mathf.Sqrt(Mathf.Clamp01(meanLoss)) * (graphTexture.height - 1));
        graphTexture.SetPixel(x, y, Color.white);
        graphTexture.Apply();
    }

    private void DrawConvLayerAndKernel()
    {
        if (brain.InLayer == null) return;

        if (Input.GetKeyDown(KeyCode.UpArrow)) { debugLayerIndex += 1; }
        if (Input.GetKeyDown(KeyCode.DownArrow)) { debugLayerIndex += brain.LayerCount - 1; }
        debugLayerIndex %= brain.LayerCount;

        INeuralLayer layer = brain.GetLayer(debugLayerIndex);

        if (Input.GetKeyDown(KeyCode.RightArrow)) { debugChannelIndex += 1; }
        if (Input.GetKeyDown(KeyCode.LeftArrow)) { debugChannelIndex += layer.Depth - 1; }
        debugChannelIndex %= layer.Depth;

        if (layer.InLayer != null)
        {
            if (Input.GetKeyDown(KeyCode.PageUp)) { debugInChannelIndex += 1; }
            if (Input.GetKeyDown(KeyCode.PageDown)) { debugInChannelIndex += layer.InLayer.Depth - 1; }
            debugInChannelIndex %= layer.InLayer.Depth;
        }
        else
        {
            debugInChannelIndex = 0;
        }

        layerName.text = $"[{debugLayerIndex}] {layer.GetType().Name}\nShape: {layer.Width}x{layer.Height}x{layer.Depth}\nChannel: {debugInChannelIndex}->{debugChannelIndex}\nActivation: {layer.Activation}";

        layerTexture.SetPixels32(new Color32[layerTexture.width * layerTexture.height]);
        float min = layer.ChannelMin[debugChannelIndex];
        float layerNormalizer = 1f / (layer.ChannelMax[debugChannelIndex] - min);
        if (layer.Width == 1 && layer.Height == 1)
        {
            min = 0f;
            layerNormalizer = 1f / Mathf.Sqrt(layer.InLayer.Width * layer.InLayer.Height * layer.InLayer.Depth / 2f);
        }
        for (int ty = 0; ty < layerTexture.height; ty++)
        {
            int y = ty * layer.Height / layerTexture.height;
            for (int tx = 0; tx < layerTexture.width; tx++)
            {
                int x = tx * layer.Width / layerTexture.width;
                float r = layer.Outputs[debugChannelIndex, y, x] - min;
                r *= layerNormalizer;
                Color c = float.IsNaN(r) || float.IsInfinity(r) ? Color.magenta : new Color(r, r, r, 1f);
                layerTexture.SetPixel(tx, layerTexture.height - 1 - ty, c);
            }
        }
        layerTexture.Apply();

        layerNormalizer = layer.InLayer != null ? layer.InLayer.Depth : 1f;
        var convLayer = layer as ConvolutionLayer;
        if (convLayer != null)
        {
            kernelTexture.SetPixels32(new Color32[kernelTexture.width * kernelTexture.height]);
            for (int ty = 0; ty < kernelTexture.height; ty++)
            {
                int n = ty * convLayer.KernelSize / kernelTexture.height;
                for (int tx = 0; tx < kernelTexture.width; tx++)
                {
<<<<<<< HEAD
                    int m = tx * convLayer.KernelSize / kernelTexture.width;
                    float r = convLayer.GetKernelValue(debugChannelIndex, m, n);
=======
                    int m = tx * convLayer.config.kernelSize / kernelTexture.width;
                    float r = convLayer.GetKernelValue(debugChannelIndex, m, n, debugInChannelIndex);
                    r *= layerNormalizer;
>>>>>>> 64b7aa05
                    float b = convLayer.GetBias(debugChannelIndex) * 0.1f;
                    Color c = float.IsNaN(r) || float.IsInfinity(r) ? Color.magenta : new Color(r, b * b, -r, 1f);
                    kernelTexture.SetPixel(tx, kernelTexture.height - 1 - ty, c);
                }
            }
            kernelTexture.Apply();
            //kernelImage.gameObject.SetActive(true);
        }
        else
        {
            kernelTexture.SetPixels32(new Color32[kernelTexture.width * kernelTexture.height]);
            for (int ty = 0; ty < kernelTexture.height; ty++)
            {
                int y = ty * layer.Height / kernelTexture.height;
                for (int tx = 0; tx < kernelTexture.width; tx++)
                {
                    int x = tx * layer.Width / kernelTexture.width;
                    float r = layer.GetWeight(debugChannelIndex, debugInChannelIndex, y, x);
                    r *= layerNormalizer;
                    float b = layer.GetBias(debugChannelIndex) * 0.1f;
                    Color c = float.IsNaN(r) || float.IsInfinity(r) ? Color.magenta : new Color(r, b * b, -r, 1f);
                    kernelTexture.SetPixel(tx, kernelTexture.height - 1 - ty, c);
                }
            }
            kernelTexture.Apply();
            //kernelImage.gameObject.SetActive(false);
        }

        layerImage.enabled = true;
        kernelImage.enabled = true;
    }

    public float GetDebugLayerOutput(int x, int y)
    {
        INeuralLayer layer = brain.GetLayer(debugLayerIndex);
        if (layer == null) return 0f;
        if (x < 0 || x >= layer.Width || y < 0 || y >= layer.Height) return 0f;
        return layer.Outputs[debugChannelIndex, y, x];
    }

    private IEnumerator LoadTrainingData()
    {
        labelText.text = "LOADING";
        resultText.text = 0.ToString("P0");
        progressBar.enabled = true;

        if (File.Exists(TRAINING_IMAGES_FILENAME))
        {
            using (FileStream stream = File.Open(TRAINING_IMAGES_FILENAME, FileMode.Open))
            {
                using (BinaryReader reader = new BinaryReader(stream))
                {
                    int magic = ReadIntBigEndian(reader);
                    int numImages = ReadIntBigEndian(reader);
                    numImages = numImages > maxTrainingItems ? maxTrainingItems : numImages;
                    int numRows = ReadIntBigEndian(reader);
                    int numColumns = ReadIntBigEndian(reader);
                    Debug.Log($"{magic}: {numImages} x {numRows} x {numColumns}");
                    Assert.IsTrue(magic == 2051);
                    var t = DateTime.Now;
                    var s = new TimeSpan(0, 0, 0, 0, 33);
                    for (int i = 0; i < numImages; i++)
                    {
                        Texture2D texture = new Texture2D(numColumns, numRows, TextureFormat.RGB24, false);
                        trainingImages.Add(texture);
                        for (int row = numRows - 1; row >= 0; row--)
                        {
                            for (int col = 0; col < numColumns; col++)
                            {
                                byte p = reader.ReadByte();
                                Color32 c = new Color32(p, p, p, 255);
                                texture.SetPixel(col, row, c);
                            }
                        }
                        texture.Apply();

                        if (DateTime.Now - t > s)
                        {
                            t = DateTime.Now;
                            UpdateProgressBar(i, numImages - 1);
                            Graphics.CopyTexture(texture, subjectTexture);
                            subjectTexture.Apply();
                            yield return null;
                        }
                    }
                }
            }
        }

        if (File.Exists(TRAINING_LABELS_FILENAME))
        {
            using (FileStream stream = File.Open(TRAINING_LABELS_FILENAME, FileMode.Open))
            {
                using (BinaryReader reader = new BinaryReader(stream))
                {
                    int magic = ReadIntBigEndian(reader);
                    int numLabels = ReadIntBigEndian(reader);
                    numLabels = numLabels > maxTrainingItems ? maxTrainingItems : numLabels;
                    Debug.Log($"{magic}: {numLabels}");
                    Assert.IsTrue(magic == 2049);
                    for (int i = 0; i < numLabels; i++)
                    {
                        trainingLabels.Add(reader.ReadByte());
                    }
                }
            }
        }

        SelectRandomItem();

        resultText.text = "Untrained";
        progressBar.enabled = false;
    }

    private int ReadIntBigEndian(BinaryReader reader)
    {
        byte[] data = reader.ReadBytes(4);
        if (BitConverter.IsLittleEndian)
        {
            Array.Reverse(data);
        }
        return BitConverter.ToInt32(data, 0);
    }

    private IEnumerator LearnTrainingData()
    {
        labelText.text = "TRAINING";
        progressBar.enabled = true;
#if DEBUG_CONV_LAYER
        brain.Initialize(IMAGE_SIZE, IMAGE_SIZE, depth: 1, Neuron.ActivationType.None);
#else
        brain.Initialize(IMAGE_SIZE, IMAGE_SIZE, depth: 1, Neuron.ActivationType.SoftMax);
#endif
        graphTexture.SetPixels32(new Color32[graphTexture.width * graphTexture.height]);
        graphTexture.Apply();

        int[] shuffledIndices = new int[trainingImages.Count];
        for (int i = 0; i < shuffledIndices.Length; i++)
        {
            shuffledIndices[i] = i;
        }

        float totalIterations = numEpochs * trainingImages.Count;
        float iteration = 1f;

        for (int epoch = 1; epoch <= numEpochs; epoch++)
        {
#if false
            float learningRateDecay = (float)(numEpochs - epoch + 1) / (float)(numEpochs);
#else
            float learningRateDecay = 1f / (1f + 0.01f * epoch);
#endif
            Tensor.Shuffle(shuffledIndices);

            float maxLoss = 0f;
            float meanLoss = 0f;
            for (int j = 0; j < shuffledIndices.Length; j++)
            {
                int shuffledIndex = shuffledIndices[j];
                Texture2D trainingImage = trainingImages[shuffledIndex];
                int trainingLabel = trainingLabels[shuffledIndex];
                UpdateProgressBar(iteration++, totalIterations);
                LearnImage(trainingImage, trainingLabel, learningRateDecay);
                meanLoss += brain.Loss;
                maxLoss = Mathf.Max(maxLoss, brain.Loss);
                Graphics.CopyTexture(trainingImage, subjectTexture);
                DrawConvLayerAndKernel();
                if (stepManually)
                {
                    yield return new WaitUntil(() => Input.GetKeyDown(KeyCode.Space));
                    yield return new WaitUntil(() => Input.GetKeyUp(KeyCode.Space));
                }
                else
                {
                    if (Input.GetKeyDown(KeyCode.Space))
                    {
                        yield return new WaitUntil(() => Input.GetKeyUp(KeyCode.Space));
                        yield return new WaitUntil(() => Input.GetKeyDown(KeyCode.Space));
                        yield return new WaitUntil(() => Input.GetKeyUp(KeyCode.Space));
                    }
                    yield return null;
                }
            }
            meanLoss /= (float)shuffledIndices.Length;
            DrawLossGraph(epoch, meanLoss, maxLoss);
            Debug.Log($"[{epoch}] Loss: {meanLoss:F4} | {maxLoss:F4}");
        }

        progressBar.enabled = false;
        SelectRandomItem();
    }

    private void LearnImage(Texture2D image, int label, float learningRateMultiplier)
    {
        SetInputSignals(image);
        SetOutputTargets(label);
        brain.Learn(learningRateMultiplier);
    }

    private void SetInputSignals(Texture2D image)
    {
        if (brain.InLayer == null) return;

        for (int y = 0; y < image.height; y++)
        {
            for (int x = 0; x < image.width; x++)
            {
                brain.InLayer.signals[0, y, x] = image.GetPixel(x, image.height - 1 - y).r;
            }
        }
    }

    private void SetOutputTargets(int label)
    {
        if (brain.OutLayer == null) return;

#if DEBUG_CONV_LAYER
        Assert.IsTrue(brain.OutLayer.Height == brain.InLayer.Height);
        Assert.IsTrue(brain.OutLayer.Width == brain.InLayer.Width);
        float[,] kernel = new float[3, 3]
        {
#if true
            // Pseudo-emboss (using an asymetrical filter helps to find bugs)
            { -0.75f, -0.20f, -0.30f },
            { -0.75f, +0.50f, +0.125f },
            { +0.00f, +0.625f, +1.25f },
#else
            { 1.0f, 0.0f, 0.0f },
            { 0.0f, 0.0f, 0.0f },
            { 0.0f, 0.0f, 0.0f },
#endif
        };
        Func<float, float> activate = Neuron.ActivationFunctions[(int)brain.InLayer.OutLayer.Activation];
        for (int y = 0; y < brain.OutLayer.Height; y++)
        {
            for (int x = 0; x < brain.OutLayer.Width; x++)
            {
                float dst = 0f;
                for (int b = -1; b <= 1; b++)
                {
                    int n = y + b;
                    if (n < 0 || n >= brain.InLayer.Height) continue;

                    for (int a = -1; a <= 1; a++)
                    {
                        int m = x + a;
                        if (m < 0 || m >= brain.InLayer.Width) continue;

                        float src = brain.InLayer.signals[0, n, m];
                        dst += src * kernel[b + 1, a + 1];
                    }
                }
                float t = activate(dst);
                for (int z = 0; z < brain.OutLayer.Depth; z++)
                {
                    brain.OutLayer.Targets[z, y, x] = t;
                }
            }
        }
#else
        float depth = brain.OutLayer.Targets.GetLength(0);
        for (int n = 0; n < depth; n++)
        {
            brain.OutLayer.Targets[n, 0, 0] = label == n ? 1f : 0f;
        }
#endif
    }

    private void UpdatePrediction()
    {
        brain.Think();

        // Select the "winning" output neuron, and use its index as the predicted label
        int winner = -1;
        float winnerValue = -1f;
        System.Text.StringBuilder predictionsStr = new System.Text.StringBuilder("Predictions:");
        if (brain.OutLayer != null)
        {
            for (int i = 0; i < brain.OutLayer.Depth; i++)
            {
                float v = brain.OutLayer.Outputs[i, 0, 0];
                predictionsStr.Append($"  {i}, {v:P2}");
                if (v > winnerValue)
                {
                    winnerValue = v;
                    winner = i;
                }
            }
        }

        resultText.text = winner >= 0 ? $"Guess: {winner}" : "??";
        isPredictionStale = false;
    }

    private void SelectRandomItem()
    {
        // Clear the subject texture to black
        subjectTexture.SetPixels32(new Color32[subjectTexture.width * subjectTexture.height]);

        // Pick a random item (image, label) from the training set
        int r = UnityEngine.Random.Range(0, trainingImages.Count);
        labelText.text = $"Label: {trainingLabels[r]}";
        Graphics.CopyTexture(trainingImages[r], subjectTexture);
        subjectTexture.Apply();
        isPredictionStale = true;

        SetInputSignals(trainingImages[r]);
        SetOutputTargets(trainingLabels[r]);
    }

    private void UpdateProgressBar(float iteration, float totalIterations)
    {
        float progress = iteration++ / totalIterations;
        Vector2 sd = progressBar.rectTransform.sizeDelta;
        sd.x = progressBarMaxWidth * progress;
        progressBar.rectTransform.sizeDelta = sd;
        resultText.text = progress.ToString("P0");
    }
}<|MERGE_RESOLUTION|>--- conflicted
+++ resolved
@@ -223,14 +223,9 @@
                 int n = ty * convLayer.KernelSize / kernelTexture.height;
                 for (int tx = 0; tx < kernelTexture.width; tx++)
                 {
-<<<<<<< HEAD
-                    int m = tx * convLayer.KernelSize / kernelTexture.width;
-                    float r = convLayer.GetKernelValue(debugChannelIndex, m, n);
-=======
                     int m = tx * convLayer.config.kernelSize / kernelTexture.width;
                     float r = convLayer.GetKernelValue(debugChannelIndex, m, n, debugInChannelIndex);
                     r *= layerNormalizer;
->>>>>>> 64b7aa05
                     float b = convLayer.GetBias(debugChannelIndex) * 0.1f;
                     Color c = float.IsNaN(r) || float.IsInfinity(r) ? Color.magenta : new Color(r, b * b, -r, 1f);
                     kernelTexture.SetPixel(tx, kernelTexture.height - 1 - ty, c);
